"""
TODO: combine f1 and loss plots
"""

# TODO: add test set evaluation after training completes
# TODO: if target only, store metrics to target not base
"""
# TODO:
    freeze base encoder, train target only model, concat features, train a new classifier on top of frozen features, should be lower bounded by full fine tuning?
"""

# TODO: train a base model on all non-target participants, save it, then fine tune on target participant only data. There should be a way to branch this to speed up.
# TODO: when we fine tune, should we go from best base model or last base model?
# TODO: for a target participant, train a model with 1 base participant, 2 base participants, and all base participants, see how performance scales.
# TODO: add mode where during fine tuning we also train the base model but at a lower lr, like 1/10th the lr of the target model

import argparse
from lib.models import *
from datetime import datetime
import subprocess
from itertools import product

parser = argparse.ArgumentParser(description='Create participant-specific smoking detection dataset')
parser.add_argument('--dry-run', action='store_true', help='Print commands without running them')
parser.add_argument('--device', type=int, default=0, help='GPU device index')
args = parser.parse_args()

GRID_PARAMS = {
    'batch_size': [32],
    'lr': [3e-4],
<<<<<<< HEAD
    'patience': [40],
=======
    'patience': [5],
>>>>>>> f85d7887
    'mode': ['target_only'],  # 'full_fine_tuning', 'target_only', 'target_only_fine_tuning'
    'target_data_pct': [1.0],  # 0.05, 0.1, 0.25, 0.5, 1.0,
    'n_base_participants': [1],  # 1, 2, all, must be <= number of participants - 1
}

FIXED_PARAMS = {
    'device': args.device,
    'model': 'test',
    'use_augmentation': True,
    'data_path': 'data/001_60s_window',
    'participants': ['tonmoy','asfik'],
    'window_size': 3000,
}

DRY_RUN = args.dry_run

def run_experiments():
    # Check n_base_participants is valid
    n_participants = len(FIXED_PARAMS['participants'])
    for n in GRID_PARAMS['n_base_participants']:
        if n != 'all' and (not isinstance(n, int) or n < 1 or n >= n_participants):
            raise ValueError(f"Invalid n_base_participants: {n}. Must be an integer between 1 and {n_participants - 1}, or 'all'.")
        
    """Run all experiment combinations."""
    # Generate all hyperparameter combinations
    param_names = list(GRID_PARAMS.keys())
    param_values = list(GRID_PARAMS.values())

    # Iterate over all hyperparameter combinations
    for param_combo in product(*param_values):
        params = dict(zip(param_names, param_combo))

        print(f"\n{'='*80}")
        print(f"Hyperparameters: {params}")
        print(f"{'='*80}")

        batch_size = params['batch_size']
        lr = params['lr']
        patience = params['patience']
        mode = params['mode']
        target_data_pct = params['target_data_pct']

        timestamp = datetime.now().strftime('%Y%m%d_%H%M%S')
        prefix = f"b{batch_size}_aug_patience{patience}_{mode}_pct{target_data_pct}_{timestamp}"
            
        n_base_participants = params['n_base_participants']

        for fold,participant in enumerate(FIXED_PARAMS['participants'][:1]):
            cmd = [
                'python3', 'train.py',
                '--fold', str(fold),
                '--device', str(FIXED_PARAMS['device']),
                '--batch_size', str(batch_size),
                '--model', FIXED_PARAMS['model'],
                '--prefix', prefix,
                '--early_stopping_patience', str(patience),
                '--early_stopping_patience_target', str(patience),
                '--mode', mode,
                '--lr', str(lr),
                '--target_data_pct', str(target_data_pct),
                '--n_base_participants', str(n_base_participants),
                '--participants', *FIXED_PARAMS['participants'],
                '--window_size', str(FIXED_PARAMS['window_size']),
                '--data_path', FIXED_PARAMS['data_path'],
            ]
            if FIXED_PARAMS['use_augmentation']:
                cmd.append('--use_augmentation')

            print(f"\n{'='*80}")
            print(f"Running fold {fold} for participant {participant} with prefix {prefix}")
            print(f"{'='*80}\n")
            if DRY_RUN:
                print(f"Command: {' '.join(cmd)}")
            else:
                try:
                    result = subprocess.run(cmd, check=True)
                    print(f"✓ Fold completed successfully")
                except subprocess.CalledProcessError as e:
                    print(f"✗ Fold failed with error code {e.returncode}")
                    print(f"Consider continuing or stopping the sweep.")
                    # Optionally: raise e to stop on first failure

    print(f"\n{'='*80}")
    print(f"Experiment sweep completed!")
    print(f"{'='*80}")

if __name__ == '__main__':
    run_experiments()<|MERGE_RESOLUTION|>--- conflicted
+++ resolved
@@ -28,11 +28,7 @@
 GRID_PARAMS = {
     'batch_size': [32],
     'lr': [3e-4],
-<<<<<<< HEAD
-    'patience': [40],
-=======
     'patience': [5],
->>>>>>> f85d7887
     'mode': ['target_only'],  # 'full_fine_tuning', 'target_only', 'target_only_fine_tuning'
     'target_data_pct': [1.0],  # 0.05, 0.1, 0.25, 0.5, 1.0,
     'n_base_participants': [1],  # 1, 2, all, must be <= number of participants - 1
